--- conflicted
+++ resolved
@@ -1,86 +1,3 @@
-<<<<<<< HEAD
-"""Sentiment analysis utilities for course reviews."""
-
-import logging
-from datetime import datetime
-from typing import List
-
-from textblob import TextBlob
-from pymongo import TEXT, UpdateOne
-
-from core.config import db, settings
-
-log = logging.getLogger(__name__)
-
-
-def score_new_reviews() -> int:
-    """Score reviews that don't yet have sentiment."""
-    pipeline = [
-        {"$unwind": "$reviews"},
-        {"$match": {"reviews.sentiment_score": {"$exists": False}}},
-        {"$project": {"course_id": 1, "reviews.review_id": 1, "reviews.text": 1}},
-    ]
-    updates = []
-    for doc in db["courses"].aggregate(pipeline):
-        text = doc["reviews"]["text"] or ""
-        score = TextBlob(text).sentiment.polarity
-        updates.append(
-            UpdateOne(
-                {"course_id": doc["course_id"], "reviews.review_id": doc["reviews"]["review_id"]},
-                {"$set": {"reviews.$.sentiment_score": score}},
-            )
-        )
-    if updates:
-        res = db["courses"].bulk_write(updates)
-        log.info("Scored %s new reviews", res.modified_count)
-        return res.modified_count
-    return 0
-
-
-def aggregate_course_metrics() -> int:
-    """Compute average and smoothed sentiment for each course."""
-    all_scores: List[float] = []
-    for c in db["courses"].find({}, {"reviews.sentiment_score": 1}):
-        for r in c.get("reviews", []):
-            if "sentiment_score" in r:
-                all_scores.append(r["sentiment_score"])
-    global_mean = sum(all_scores) / len(all_scores) if all_scores else 0.0
-    updates = []
-    for course in db["courses"].find({}, {"course_id": 1, "reviews.sentiment_score": 1}):
-        scores = [r["sentiment_score"] for r in course.get("reviews", []) if "sentiment_score" in r]
-        n = len(scores)
-        avg = sum(scores) / n if n else 0.0
-        smooth = ((settings.PSEUDOCOUNT * global_mean) + sum(scores)) / (settings.PSEUDOCOUNT + n) if (settings.PSEUDOCOUNT + n) else global_mean
-        updates.append(
-            UpdateOne(
-                {"course_id": course["course_id"]},
-                {"$set": {"num_reviews": n, "avg_sentiment": avg, "smoothed_sentiment": smooth}},
-            )
-        )
-    if updates:
-        res = db["courses"].bulk_write(updates)
-        log.info("Updated sentiment metrics for %s courses", res.modified_count)
-        return res.modified_count
-    return 0
-
-
-def rebuild_text_index() -> None:
-    """Rebuild the text index on the courses collection."""
-    coll = db["courses"]
-    for idx in coll.list_indexes():
-        if "text" in idx["key"].values():
-            coll.drop_index(idx["name"])
-    coll.create_index([("title", TEXT), ("description", TEXT), ("reviews.text", TEXT)], name="CourseTextIndex")
-
-
-def run_sentiment_enrichment() -> None:
-    """Run the full sentiment enrichment pipeline."""
-    log.info("Starting sentiment enrichment...")
-    score_new_reviews()
-    aggregate_course_metrics()
-    rebuild_text_index()
-    log.info("Sentiment enrichment complete")
-=======
 #!/usr/bin/env python3
 """
 sentiment_enrichment.py
@@ -201,5 +118,4 @@
     sys.exit(0)
 
 if __name__=="__main__":
-    main()
->>>>>>> 6e6e6c89
+    main()