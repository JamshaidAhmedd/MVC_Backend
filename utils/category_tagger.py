--- conflicted
+++ resolved
@@ -1,73 +1,12 @@
-<<<<<<< HEAD
-"""Utility functions for tagging courses with categories."""
-
-import logging
-import time
-from typing import List
-from pymongo import TEXT
-
-from core.config import db, settings
-
-TEXT_INDEX = "CourseTextIndex"
-log = logging.getLogger(__name__)
-
-
-def ensure_text_index() -> None:
-    """Ensure the text index on the courses collection exists."""
-    coll = db["courses"]
-    for idx in coll.list_indexes():
-        if "text" in idx["key"].values() and idx["name"] != TEXT_INDEX:
-            coll.drop_index(idx["name"])
-    coll.create_index(
-        [("title", TEXT), ("description", TEXT), ("reviews.text", TEXT)],
-        name=TEXT_INDEX,
-    )
-    log.info("Ensured text index '%s' exists", TEXT_INDEX)
-
-
-def retag_all() -> None:
-    """Recompute category tags for all courses."""
-    ensure_text_index()
-    coll_courses = db["courses"]
-    for cat in db["categories"].find():
-        name = cat["name"]
-        keywords: List[str] = cat.get("keywords", [])
-        if not keywords:
-            continue
-        search = " ".join(keywords)
-        cursor = coll_courses.find({"$text": {"$search": search}}, {"score": {"$meta": "textScore"}})
-        docs = list(cursor)
-        if not docs:
-            continue
-        max_score = max(d.get("score", 0.0) for d in docs) or 1.0
-        threshold = settings.TAG_THRESHOLD * max_score
-        ids = [d["_id"] for d in docs if d.get("score", 0.0) >= threshold]
-        if ids:
-            coll_courses.update_many({"_id": {"$in": ids}}, {"$addToSet": {"categories": name}})
-    log.info("Category retagging complete")
-
-
-def watch_changes(poll_interval: int = 60) -> None:
-    """Poll for new courses and tag them."""
-    ensure_text_index()
-    coll = db["courses"]
-    last_count = coll.count_documents({})
-    while True:
-        time.sleep(poll_interval)
-        new_count = coll.count_documents({})
-        if new_count > last_count:
-            retag_all()
-            last_count = new_count
-=======
 #!/usr/bin/env python3
 """
 category_tagger.py
 
-Score‐thresholded category tagger:
+Score-thresholded category tagger:
 
-  • Only tag courses whose textScore ≥ THRESHOLD × max_score
+  • Only tag courses whose textScore ≥ TAG_THRESHOLD × max_score
   • Backfill all categories in one pass
-  • Watch for category changes and re‐tag incrementally
+  • Watch for category changes and re-tag incrementally
 """
 
 import os
@@ -76,35 +15,39 @@
 from pymongo.errors import OperationFailure
 
 # ── CONFIG ────────────────────────────────────────────────────────────────
-MONGO_URI     = os.getenv("MONGO_URI",
+MONGO_URI      = os.getenv(
+    "MONGO_URI",
     "mongodb+srv://admin:admin@cluster0.hpskmws.mongodb.net/course_app?retryWrites=true&w=majority"
 )
-TEXT_INDEX   = "CourseTextIndex"
+TEXT_INDEX     = "CourseTextIndex"
 # how “deep” into the relevance list to go (0.2 = top 20%)
-TAG_THRESHOLD = float(os.getenv("TAG_THRESHOLD", "0.2"))
+TAG_THRESHOLD  = float(os.getenv("TAG_THRESHOLD", "0.2"))
 # ── END CONFIG ────────────────────────────────────────────────────────────
 
+logging.basicConfig(
+    level=logging.INFO,
+    format="%(asctime)s [%(levelname)s] %(message)s"
+)
 log = logging.getLogger("category_tagger")
-logging.basicConfig(level=logging.INFO,
-    format="%(asctime)s [%(levelname)s] %(message)s")
 
 
 def ensure_text_index():
     """
-    Ensure a consistent text‐index on courses(title, description, reviews.text).
+    Ensure a consistent text-index on courses(title, description, reviews.text).
     Any other text indexes are dropped first.
     """
-    client  = MongoClient(MONGO_URI)
-    coll    = client["course_app"]["courses"]
+    client = MongoClient(MONGO_URI)
+    coll   = client["course_app"]["courses"]
 
     # drop old text indexes
     for idx in coll.list_indexes():
+        # if any key in the index is of type text, and it's not our desired one, drop it
         if any(v == "text" for v in idx["key"].values()) and idx["name"] != TEXT_INDEX:
             try:
                 coll.drop_index(idx["name"])
                 log.info(f"Dropped old text index: {idx['name']}")
-            except OperationFailure:
-                pass
+            except OperationFailure as e:
+                log.warning(f"Could not drop {idx['name']}: {e}")
 
     # create our canonical index
     coll.create_index(
@@ -116,10 +59,10 @@
 
 def retag_all():
     """
-    Backfill categories: for each category, re‐compute which courses
+    Backfill categories: for each category, re-compute which courses
     have textScore ≥ TAG_THRESHOLD × max_score and tag only those.
     """
-    log.info("Backfilling categories with score threshold %.2f…", TAG_THRESHOLD)
+    log.info(f"Backfilling categories with score threshold {TAG_THRESHOLD:.2f}…")
     client     = MongoClient(MONGO_URI)
     db         = client["course_app"]
     courses    = db["courses"]
@@ -136,7 +79,7 @@
         # 1) clear old tags
         courses.update_many({}, {"$pull": {"categories": name}})
 
-        # 2) text‐search on all keywords
+        # 2) text-search on all keywords
         search_str = " ".join(kws)
         cursor = courses.find(
             {"$text": {"$search": search_str}},
@@ -161,31 +104,40 @@
             )
             tagged += 1
 
-        log.info(f" • Tagged {tagged} / {len(docs)} under '{name}'")
+        log.info(f" • Tagged {tagged} of {len(docs)} courses under '{name}'")
 
     log.info("Backfill complete.")
 
 
 def watch_changes():
     """
-    Watch `categories` change‐stream and re‐tag incrementally.
-    Applies the same score‐threshold logic.
+    Watch `categories` change-stream and re-tag incrementally.
+    Applies the same score-threshold logic.
     """
-    log.info("Starting category change‐stream watcher…")
+    log.info("Starting category change-stream watcher…")
     client     = MongoClient(MONGO_URI)
     db         = client["course_app"]
     courses    = db["courses"]
     categories = db["categories"]
 
-    pipeline = [{"$match": {"operationType": {"$in": ["insert","update","replace"]}}}]
-    with categories.watch(pipeline) as stream:
+    pipeline = [
+        {"$match": {"operationType": {"$in": ["insert", "update", "replace"]}}}
+    ]
+
+    try:
+        stream = categories.watch(pipeline)
+    except Exception as e:
+        log.error(f"Could not open change stream (is this a replica set?): {e}")
+        return
+
+    with stream:
         for change in stream:
             cid = change["documentKey"]["_id"]
             cat = categories.find_one({"_id": cid})
             if not cat:
                 continue
 
-            name = cat["name"]
+            name = cat.get("name")
             kws  = cat.get("keywords", [])
             if not name:
                 continue
@@ -196,7 +148,7 @@
             if not kws:
                 continue
 
-            # 2) text‐search and threshold‐tag
+            # 2) text-search and threshold-tag
             search_str = " ".join(kws)
             cursor = courses.find(
                 {"$text": {"$search": search_str}},
@@ -220,5 +172,4 @@
                 )
                 count += 1
 
-            log.info(f"Re‐tagged {count} courses for category '{name}'")
->>>>>>> 6e6e6c89
+            log.info(f"Re-tagged {count} courses for category '{name}'")